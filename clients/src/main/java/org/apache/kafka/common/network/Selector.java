/*
 * Licensed to the Apache Software Foundation (ASF) under one or more
 * contributor license agreements. See the NOTICE file distributed with
 * this work for additional information regarding copyright ownership.
 * The ASF licenses this file to You under the Apache License, Version 2.0
 * (the "License"); you may not use this file except in compliance with
 * the License. You may obtain a copy of the License at
 *
 *    http://www.apache.org/licenses/LICENSE-2.0
 *
 * Unless required by applicable law or agreed to in writing, software
 * distributed under the License is distributed on an "AS IS" BASIS,
 * WITHOUT WARRANTIES OR CONDITIONS OF ANY KIND, either express or implied.
 * See the License for the specific language governing permissions and
 * limitations under the License.
 */
package org.apache.kafka.common.network;

import org.apache.kafka.common.KafkaException;
import org.apache.kafka.common.MetricName;
import org.apache.kafka.common.errors.AuthenticationException;
import org.apache.kafka.common.memory.MemoryPool;
import org.apache.kafka.common.metrics.Metrics;
import org.apache.kafka.common.metrics.Sensor;
import org.apache.kafka.common.metrics.internals.IntGaugeSuite;
import org.apache.kafka.common.metrics.stats.Avg;
import org.apache.kafka.common.metrics.stats.CumulativeSum;
import org.apache.kafka.common.metrics.stats.Max;
import org.apache.kafka.common.metrics.stats.Meter;
import org.apache.kafka.common.metrics.stats.SampledStat;
import org.apache.kafka.common.metrics.stats.WindowedCount;
import org.apache.kafka.common.utils.LogContext;
import org.apache.kafka.common.utils.Time;
import org.apache.kafka.common.utils.Utils;
import org.slf4j.Logger;

import java.io.IOException;
import java.net.InetSocketAddress;
import java.net.Socket;
import java.nio.channels.CancelledKeyException;
import java.nio.channels.SelectionKey;
import java.nio.channels.SocketChannel;
import java.nio.channels.UnresolvedAddressException;
import java.util.ArrayList;
import java.util.Collection;
import java.util.Collections;
import java.util.HashMap;
import java.util.HashSet;
import java.util.Iterator;
import java.util.LinkedHashMap;
import java.util.List;
import java.util.Map;
import java.util.Optional;
import java.util.Set;
import java.util.concurrent.TimeUnit;
import java.util.concurrent.atomic.AtomicReference;

/**
 * A nioSelector interface for doing non-blocking multi-connection network I/O.
 * <p>
 * This class works with {@link NetworkSend} and {@link NetworkReceive} to transmit size-delimited network requests and
 * responses.
 * <p>
 * A connection can be added to the nioSelector associated with an integer id by doing
 *
 * <pre>
 * nioSelector.connect(&quot;42&quot;, new InetSocketAddress(&quot;google.com&quot;, server.port), 64000, 64000);
 * </pre>
 *
 * connect方法仅仅意味着初始化了连接，不代表进行了实际的连接
 * The connect call does not block on the creation of the TCP connection, so the connect method only begins initiating
 * the connection. The successful invocation of this method does not mean a valid connection has been established.
 *
 * 发送请求，接收响应，处理连接完成和断开连接 都在poll调用时完成
 * Sending requests, receiving responses, processing connection completions, and disconnections on the existing
 * connections are all done using the <code>poll()</code> call.
 *
 * <pre>
 * nioSelector.send(new NetworkSend(myDestination, myBytes));
 * nioSelector.send(new NetworkSend(myOtherDestination, myOtherBytes));
 * nioSelector.poll(TIMEOUT_MS);
 * </pre>
 *
 * The nioSelector maintains several lists that are reset by each call to <code>poll()</code> which are available via
 * various getters. These are reset by each call to <code>poll()</code>.
 *
 * This class is not thread safe!
 */
public class Selector implements Selectable, AutoCloseable {

    public static final long NO_IDLE_TIMEOUT_MS = -1;
    public static final int NO_FAILED_AUTHENTICATION_DELAY = 0;

    private enum CloseMode {
        GRACEFUL(true),            // process outstanding buffered receives, notify disconnect
        NOTIFY_ONLY(true),         // discard any outstanding receives, notify disconnect
        DISCARD_NO_NOTIFY(false);  // discard any outstanding receives, no disconnect notification

        boolean notifyDisconnect;

        CloseMode(boolean notifyDisconnect) {
            this.notifyDisconnect = notifyDisconnect;
        }
    }

    private final Logger log;
    // 包装Java原生 Selector
    private final java.nio.channels.Selector nioSelector;
    private final Map<String, KafkaChannel> channels;
    private final Set<KafkaChannel> explicitlyMutedChannels;
    private boolean outOfMemory;
    // 完整的Send对象
    private final List<Send> completedSends;
<<<<<<< HEAD
    // 完整的NetworkReceive对象
    private final List<NetworkReceive> completedReceives;
    // 未尽的NetworkReceive
    private final Map<KafkaChannel, Deque<NetworkReceive>> stagedReceives;
    //
=======
    private final LinkedHashMap<KafkaChannel, NetworkReceive> completedReceives;
>>>>>>> 998f1520
    private final Set<SelectionKey> immediatelyConnectedKeys;
    private final Map<String, KafkaChannel> closingChannels;
    private Set<SelectionKey> keysWithBufferedRead;
    private final Map<String, ChannelState> disconnected;
    private final List<String> connected;
    private final List<String> failedSends;
    private final Time time;
    private final SelectorMetrics sensors;
    private final ChannelBuilder channelBuilder;
    private final int maxReceiveSize;
    private final boolean recordTimePerConnection;
    private final IdleExpiryManager idleExpiryManager;
    private final LinkedHashMap<String, DelayedAuthenticationFailureClose> delayedClosingChannels;
    private final MemoryPool memoryPool;
    private final long lowMemThreshold;
    private final int failedAuthenticationDelayMs;

    //indicates if the previous call to poll was able to make progress in reading already-buffered data.
    //this is used to prevent tight loops when memory is not available to read any more data
    private boolean madeReadProgressLastPoll = true;

    /**
     * Create a new nioSelector
     * @param maxReceiveSize Max size in bytes of a single network receive (use {@link NetworkReceive#UNLIMITED} for no limit)
     * @param connectionMaxIdleMs Max idle connection time (use {@link #NO_IDLE_TIMEOUT_MS} to disable idle timeout)
     * @param failedAuthenticationDelayMs Minimum time by which failed authentication response and channel close should be delayed by.
     *                                    Use {@link #NO_FAILED_AUTHENTICATION_DELAY} to disable this delay.
     * @param metrics Registry for Selector metrics
     * @param time Time implementation
     * @param metricGrpPrefix Prefix for the group of metrics registered by Selector
     * @param metricTags Additional tags to add to metrics registered by Selector
     * @param metricsPerConnection Whether or not to enable per-connection metrics
     * @param channelBuilder Channel builder for every new connection
     * @param logContext Context for logging with additional info
     */
    public Selector(int maxReceiveSize,
            long connectionMaxIdleMs,
            int failedAuthenticationDelayMs,
            Metrics metrics,
            Time time,
            String metricGrpPrefix,
            Map<String, String> metricTags,
            boolean metricsPerConnection,
            boolean recordTimePerConnection,
            ChannelBuilder channelBuilder,
            MemoryPool memoryPool,
            LogContext logContext) {
        try {
            this.nioSelector = java.nio.channels.Selector.open();
        } catch (IOException e) {
            throw new KafkaException(e);
        }
        this.maxReceiveSize = maxReceiveSize;
        this.time = time;
        this.channels = new HashMap<>();
        this.explicitlyMutedChannels = new HashSet<>();
        this.outOfMemory = false;
        this.completedSends = new ArrayList<>();
        this.completedReceives = new LinkedHashMap<>();
        this.immediatelyConnectedKeys = new HashSet<>();
        this.closingChannels = new HashMap<>();
        this.keysWithBufferedRead = new HashSet<>();
        this.connected = new ArrayList<>();
        this.disconnected = new HashMap<>();
        this.failedSends = new ArrayList<>();
        this.log = logContext.logger(Selector.class);
        this.sensors = new SelectorMetrics(metrics, metricGrpPrefix, metricTags, metricsPerConnection);
        this.channelBuilder = channelBuilder;
        this.recordTimePerConnection = recordTimePerConnection;
        this.idleExpiryManager = connectionMaxIdleMs < 0 ? null : new IdleExpiryManager(time, connectionMaxIdleMs);
        this.memoryPool = memoryPool;
        this.lowMemThreshold = (long) (0.1 * this.memoryPool.size());
        this.failedAuthenticationDelayMs = failedAuthenticationDelayMs;
        this.delayedClosingChannels = (failedAuthenticationDelayMs > NO_FAILED_AUTHENTICATION_DELAY) ? new LinkedHashMap<String, DelayedAuthenticationFailureClose>() : null;
    }

    public Selector(int maxReceiveSize,
                    long connectionMaxIdleMs,
                    Metrics metrics,
                    Time time,
                    String metricGrpPrefix,
                    Map<String, String> metricTags,
                    boolean metricsPerConnection,
                    boolean recordTimePerConnection,
                    ChannelBuilder channelBuilder,
                    MemoryPool memoryPool,
                    LogContext logContext) {
        this(maxReceiveSize, connectionMaxIdleMs, NO_FAILED_AUTHENTICATION_DELAY, metrics, time, metricGrpPrefix, metricTags,
                metricsPerConnection, recordTimePerConnection, channelBuilder, memoryPool, logContext);
    }

    public Selector(int maxReceiveSize,
                    long connectionMaxIdleMs,
                    int failedAuthenticationDelayMs,
                    Metrics metrics,
                    Time time,
                    String metricGrpPrefix,
                    Map<String, String> metricTags,
                    boolean metricsPerConnection,
                    ChannelBuilder channelBuilder,
                    LogContext logContext) {
        this(maxReceiveSize, connectionMaxIdleMs, failedAuthenticationDelayMs, metrics, time, metricGrpPrefix, metricTags, metricsPerConnection, false, channelBuilder, MemoryPool.NONE, logContext);
    }

    public Selector(int maxReceiveSize,
                    long connectionMaxIdleMs,
                    Metrics metrics,
                    Time time,
                    String metricGrpPrefix,
                    Map<String, String> metricTags,
                    boolean metricsPerConnection,
                    ChannelBuilder channelBuilder,
                    LogContext logContext) {
        this(maxReceiveSize, connectionMaxIdleMs, NO_FAILED_AUTHENTICATION_DELAY, metrics, time, metricGrpPrefix, metricTags, metricsPerConnection, channelBuilder, logContext);
    }

    public Selector(long connectionMaxIdleMS, Metrics metrics, Time time, String metricGrpPrefix, ChannelBuilder channelBuilder, LogContext logContext) {
        this(NetworkReceive.UNLIMITED, connectionMaxIdleMS, metrics, time, metricGrpPrefix, Collections.emptyMap(), true, channelBuilder, logContext);
    }

    public Selector(long connectionMaxIdleMS, int failedAuthenticationDelayMs, Metrics metrics, Time time, String metricGrpPrefix, ChannelBuilder channelBuilder, LogContext logContext) {
        this(NetworkReceive.UNLIMITED, connectionMaxIdleMS, failedAuthenticationDelayMs, metrics, time, metricGrpPrefix, Collections.<String, String>emptyMap(), true, channelBuilder, logContext);
    }

    /**
     * Begin connecting to the given address and add the connection to this nioSelector associated with the given id
     * number.
     * <p>
     * Note that this call only initiates the connection, which will be completed on a future {@link #poll(long)}
     * call. Check {@link #connected()} to see which (if any) connections have completed after a given poll call.
     * @param id The id for the new connection
     * @param address The address to connect to
     * @param sendBufferSize The send buffer for the new connection
     * @param receiveBufferSize The receive buffer for the new connection
     * @throws IllegalStateException if there is already a connection for that id
     * @throws IOException if DNS resolution fails on the hostname or if the broker is down
     */
    @Override
    public void connect(String id, InetSocketAddress address, int sendBufferSize, int receiveBufferSize) throws IOException {
        // TODO
        // 1. 创建SocketChannel
        // 2. 配置Channel：设置非阻塞，缓冲区大小，setTcpNoDelay
        // 3. 调用Channel的connect（因为是异步的，不一定就连上
        // 4. 将Channel注册到selector。并包装成KafkaChannel，selectionKey的附件就是包装后的KafkaChannel
        // 5. 检测一下，如果已经完成了连接，将key放入immediatelyConnectedKeys
        ensureNotRegistered(id);
        SocketChannel socketChannel = SocketChannel.open();
        SelectionKey key = null;
        try {
            configureSocketChannel(socketChannel, sendBufferSize, receiveBufferSize);
            boolean connected = doConnect(socketChannel, address);
            key = registerChannel(id, socketChannel, SelectionKey.OP_CONNECT);

            if (connected) {
                // OP_CONNECT won't trigger for immediately connected channels
                log.debug("Immediately connected to node {}", id);
                immediatelyConnectedKeys.add(key);
                key.interestOps(0);
            }
        } catch (IOException | RuntimeException e) {
            if (key != null)
                immediatelyConnectedKeys.remove(key);
            channels.remove(id);
            socketChannel.close();
            throw e;
        }
    }

    // Visible to allow test cases to override. In particular, we use this to implement a blocking connect
    // in order to simulate "immediately connected" sockets.
    protected boolean doConnect(SocketChannel channel, InetSocketAddress address) throws IOException {
        try {
            return channel.connect(address);
        } catch (UnresolvedAddressException e) {
            throw new IOException("Can't resolve address: " + address, e);
        }
    }

    private void configureSocketChannel(SocketChannel socketChannel, int sendBufferSize, int receiveBufferSize)
            throws IOException {
        socketChannel.configureBlocking(false);
        Socket socket = socketChannel.socket();
        socket.setKeepAlive(true);
        if (sendBufferSize != Selectable.USE_DEFAULT_BUFFER_SIZE)
            socket.setSendBufferSize(sendBufferSize);
        if (receiveBufferSize != Selectable.USE_DEFAULT_BUFFER_SIZE)
            socket.setReceiveBufferSize(receiveBufferSize);
        socket.setTcpNoDelay(true);
    }

    /**
     * Register the nioSelector with an existing channel
     * Use this on server-side, when a connection is accepted by a different thread but processed by the Selector
     * <p>
     * If a connection already exists with the same connection id in `channels` or `closingChannels`,
     * an exception is thrown. Connection ids must be chosen to avoid conflict when remote ports are reused.
     * Kafka brokers add an incrementing index to the connection id to avoid reuse in the timing window
     * where an existing connection may not yet have been closed by the broker when a new connection with
     * the same remote host:port is processed.
     * </p><p>
     * If a `KafkaChannel` cannot be created for this connection, the `socketChannel` is closed
     * and its selection key cancelled.
     * </p>
     */
    public void register(String id, SocketChannel socketChannel) throws IOException {
        // 这个方法是让服务端用的。服务端的结构是 Acceptor 接受连接，然后交给 Processor 进行读写
        ensureNotRegistered(id);
        registerChannel(id, socketChannel, SelectionKey.OP_READ);
        this.sensors.connectionCreated.record();
        // Default to empty client information as the ApiVersionsRequest is not
        // mandatory. In this case, we still want to account for the connection.
        ChannelMetadataRegistry metadataRegistry = this.channel(id).channelMetadataRegistry();
        if (metadataRegistry.clientInformation() == null)
            metadataRegistry.registerClientInformation(ClientInformation.EMPTY);
    }

    private void ensureNotRegistered(String id) {
        if (this.channels.containsKey(id))
            throw new IllegalStateException("There is already a connection for id " + id);
        if (this.closingChannels.containsKey(id))
            throw new IllegalStateException("There is already a connection for id " + id + " that is still being closed");
    }

    protected SelectionKey registerChannel(String id, SocketChannel socketChannel, int interestedOps) throws IOException {
        SelectionKey key = socketChannel.register(nioSelector, interestedOps);
        KafkaChannel channel = buildAndAttachKafkaChannel(socketChannel, id, key);
        this.channels.put(id, channel);
        if (idleExpiryManager != null)
            idleExpiryManager.update(channel.id(), time.nanoseconds());
        return key;
    }

    private KafkaChannel buildAndAttachKafkaChannel(SocketChannel socketChannel, String id, SelectionKey key) throws IOException {
        try {
            KafkaChannel channel = channelBuilder.buildChannel(id, key, maxReceiveSize, memoryPool,
                new SelectorChannelMetadataRegistry());
            key.attach(channel);
            return channel;
        } catch (Exception e) {
            try {
                socketChannel.close();
            } finally {
                key.cancel();
            }
            throw new IOException("Channel could not be created for socket " + socketChannel, e);
        }
    }

    /**
     * Interrupt the nioSelector if it is blocked waiting to do I/O.
     */
    @Override
    public void wakeup() {
        this.nioSelector.wakeup();
    }

    /**
     * Close this selector and all associated connections
     */
    @Override
    public void close() {
        List<String> connections = new ArrayList<>(channels.keySet());
        try {
            for (String id : connections)
                close(id);
        } finally {
            // If there is any exception thrown in close(id), we should still be able
            // to close the remaining objects, especially the sensors because keeping
            // the sensors may lead to failure to start up the ReplicaFetcherThread if
            // the old sensors with the same names has not yet been cleaned up.
            AtomicReference<Throwable> firstException = new AtomicReference<>();
            Utils.closeQuietly(nioSelector, "nioSelector", firstException);
            Utils.closeQuietly(sensors, "sensors", firstException);
            Utils.closeQuietly(channelBuilder, "channelBuilder", firstException);
            Throwable exception = firstException.get();
            if (exception instanceof RuntimeException && !(exception instanceof SecurityException)) {
                throw (RuntimeException) exception;
            }

        }
    }

    /**
     * Queue the given request for sending in the subsequent {@link #poll(long)} calls
     * @param send The request to send
     */
    public void send(Send send) {
        // TODO：
        // 从连接池和关闭的连接池取出到目标地址的Channel
        // 如果对应的连接已经关闭了，将Send放入failedSends
        // 否则放入Channel，并注册OP_WRITE事件
        String connectionId = send.destination();
        KafkaChannel channel = openOrClosingChannelOrFail(connectionId);
        if (closingChannels.containsKey(connectionId)) {
            // ensure notification via `disconnected`, leave channel in the state in which closing was triggered
            this.failedSends.add(connectionId);
        } else {
            try {
                channel.setSend(send);
            } catch (Exception e) {
                // update the state for consistency, the channel will be discarded after `close`
                channel.state(ChannelState.FAILED_SEND);
                // ensure notification via `disconnected` when `failedSends` are processed in the next poll
                this.failedSends.add(connectionId);
                close(channel, CloseMode.DISCARD_NO_NOTIFY);
                if (!(e instanceof CancelledKeyException)) {
                    log.error("Unexpected exception during send, closing connection {} and rethrowing exception {}",
                            connectionId, e);
                    throw e;
                }
            }
        }
    }

    /**
     * Do whatever I/O can be done on each connection without blocking. This includes completing connections, completing
     * disconnections, initiating new sends, or making progress on in-progress sends or receives.
     *
     * When this call is completed the user can check for completed sends, receives, connections or disconnects using
     * {@link #completedSends()}, {@link #completedReceives()}, {@link #connected()}, {@link #disconnected()}. These
     * lists will be cleared at the beginning of each `poll` call and repopulated by the call if there is
     * any completed I/O.
     *
     * In the "Plaintext" setting, we are using socketChannel to read & write to the network. But for the "SSL" setting,
     * we encrypt the data before we use socketChannel to write data to the network, and decrypt before we return the responses.
     * This requires additional buffers to be maintained as we are reading from network, since the data on the wire is encrypted
     * we won't be able to read exact no.of bytes as kafka protocol requires. We read as many bytes as we can, up to SSLEngine's
     * application buffer size. This means we might be reading additional bytes than the requested size.
     * If there is no further data to read from socketChannel selector won't invoke that channel and we have additional bytes
     * in the buffer. To overcome this issue we added "keysWithBufferedRead" map which tracks channels which have data in the SSL
     * buffers. If there are channels with buffered data that can by processed, we set "timeout" to 0 and process the data even
     * if there is no more data to read from the socket.
     *
     * Atmost one entry is added to "completedReceives" for a channel in each poll. This is necessary to guarantee that
     * requests from a channel are processed on the broker in the order they are sent. Since outstanding requests added
     * by SocketServer to the request queue may be processed by different request handler threads, requests on each
     * channel must be processed one-at-a-time to guarantee ordering.
     *
     * @param timeout The amount of time to wait, in milliseconds, which must be non-negative
     * @throws IllegalArgumentException If `timeout` is negative
     * @throws IllegalStateException If a send is given for which we have no existing connection or for which there is
     *         already an in-progress send
     */
    @Override
    public void poll(long timeout) throws IOException {
        if (timeout < 0)
            throw new IllegalArgumentException("timeout should be >= 0");

        boolean madeReadProgressLastCall = madeReadProgressLastPoll;
        // 清空上次完成的IO事件 send， network-receive， connection， disconnections
        clear();

        boolean dataInBuffers = !keysWithBufferedRead.isEmpty();

        if (!immediatelyConnectedKeys.isEmpty() || (madeReadProgressLastCall && dataInBuffers))
            timeout = 0;

        // 当内存池有可用内存时，unmute channels
        if (!memoryPool.isOutOfMemory() && outOfMemory) {
            //we have recovered from memory pressure. unmute any channel not explicitly muted for other reasons
            log.trace("Broker no longer low on memory - unmuting incoming sockets");
            for (KafkaChannel channel : channels.values()) {
                if (channel.isInMutableState() && !explicitlyMutedChannels.contains(channel)) {
                    channel.maybeUnmute();
                }
            }
            outOfMemory = false;
        }

        // 委托原生selector检查 ready 的key
        /* check ready keys */
        long startSelect = time.nanoseconds();
        int numReadyKeys = select(timeout);
        long endSelect = time.nanoseconds();
        this.sensors.selectTime.record(endSelect - startSelect, time.milliseconds());

        // 调用pollSelectionKeys处理ready的IO。
        // TODO：
        if (numReadyKeys > 0 || !immediatelyConnectedKeys.isEmpty() || dataInBuffers) {
            Set<SelectionKey> readyKeys = this.nioSelector.selectedKeys();

            // Poll from channels that have buffered data (but nothing more from the underlying socket)
            if (dataInBuffers) {
                keysWithBufferedRead.removeAll(readyKeys); //so no channel gets polled twice
                Set<SelectionKey> toPoll = keysWithBufferedRead;
                keysWithBufferedRead = new HashSet<>(); //poll() calls will repopulate if needed
                pollSelectionKeys(toPoll, false, endSelect);
            }

            // Poll from channels where the underlying socket has more data
            pollSelectionKeys(readyKeys, false, endSelect);
            // Clear all selected keys so that they are included in the ready count for the next select
            readyKeys.clear();

            pollSelectionKeys(immediatelyConnectedKeys, true, endSelect);
            immediatelyConnectedKeys.clear();
        } else {
            madeReadProgressLastPoll = true; //no work is also "progress"
        }

        long endIo = time.nanoseconds();
        this.sensors.ioTime.record(endIo - endSelect, time.milliseconds());

        // 关闭已延迟但现在准备关闭的频道
        // Close channels that were delayed and are now ready to be closed
        completeDelayedChannelClose(endIo);

        // we use the time at the end of select to ensure that we don't close any connections that
        // have just been processed in pollSelectionKeys
        maybeCloseOldestConnection(endSelect);
    }

    /**
     * handle any ready I/O on a set of selection keys
     * @param selectionKeys set of keys to handle
     * @param isImmediatelyConnected true if running over a set of keys for just-connected sockets
     * @param currentTimeNanos time at which set of keys was determined
     */
    // package-private for testing
    void pollSelectionKeys(Set<SelectionKey> selectionKeys,
                           boolean isImmediatelyConnected,
                           long currentTimeNanos) {
        for (SelectionKey key : determineHandlingOrder(selectionKeys)) {
            KafkaChannel channel = channel(key);
            long channelStartTimeNanos = recordTimePerConnection ? time.nanoseconds() : 0;
            boolean sendFailed = false;
            String nodeId = channel.id();

            // register all per-connection metrics at once
            sensors.maybeRegisterConnectionMetrics(nodeId);
            if (idleExpiryManager != null)
                idleExpiryManager.update(nodeId, currentTimeNanos);

            try {
                /* complete any connections that have finished their handshake (either normally or immediately) */
                if (isImmediatelyConnected || key.isConnectable()) {
                    if (channel.finishConnect()) {
                        this.connected.add(nodeId);
                        this.sensors.connectionCreated.record();

                        SocketChannel socketChannel = (SocketChannel) key.channel();
                        log.debug("Created socket with SO_RCVBUF = {}, SO_SNDBUF = {}, SO_TIMEOUT = {} to node {}",
                                socketChannel.socket().getReceiveBufferSize(),
                                socketChannel.socket().getSendBufferSize(),
                                socketChannel.socket().getSoTimeout(),
                                nodeId);
                    } else {
                        continue;
                    }
                }

                /* if channel is not ready finish prepare */
                if (channel.isConnected() && !channel.ready()) {
                    channel.prepare();
                    if (channel.ready()) {
                        long readyTimeMs = time.milliseconds();
                        boolean isReauthentication = channel.successfulAuthentications() > 1;
                        if (isReauthentication) {
                            sensors.successfulReauthentication.record(1.0, readyTimeMs);
                            if (channel.reauthenticationLatencyMs() == null)
                                log.warn(
                                    "Should never happen: re-authentication latency for a re-authenticated channel was null; continuing...");
                            else
                                sensors.reauthenticationLatency
                                    .record(channel.reauthenticationLatencyMs().doubleValue(), readyTimeMs);
                        } else {
                            sensors.successfulAuthentication.record(1.0, readyTimeMs);
                            if (!channel.connectedClientSupportsReauthentication())
                                sensors.successfulAuthenticationNoReauth.record(1.0, readyTimeMs);
                        }
                        log.debug("Successfully {}authenticated with {}", isReauthentication ?
                            "re-" : "", channel.socketDescription());
                    }
                }
                if (channel.ready() && channel.state() == ChannelState.NOT_CONNECTED)
                    channel.state(ChannelState.READY);
                Optional<NetworkReceive> responseReceivedDuringReauthentication = channel.pollResponseReceivedDuringReauthentication();
                responseReceivedDuringReauthentication.ifPresent(receive -> {
                    long currentTimeMs = time.milliseconds();
                    addToCompletedReceives(channel, receive, currentTimeMs);
                });

                //if channel is ready and has bytes to read from socket or buffer, and has no
                //previous completed receive then read from it
                if (channel.ready() && (key.isReadable() || channel.hasBytesBuffered()) && !hasCompletedReceive(channel)
                        && !explicitlyMutedChannels.contains(channel)) {
                    attemptRead(channel);
                }

                if (channel.hasBytesBuffered()) {
                    //this channel has bytes enqueued in intermediary buffers that we could not read
                    //(possibly because no memory). it may be the case that the underlying socket will
                    //not come up in the next poll() and so we need to remember this channel for the
                    //next poll call otherwise data may be stuck in said buffers forever. If we attempt
                    //to process buffered data and no progress is made, the channel buffered status is
                    //cleared to avoid the overhead of checking every time.
                    keysWithBufferedRead.add(key);
                }

                /* if channel is ready write to any sockets that have space in their buffer and for which we have data */

                long nowNanos = channelStartTimeNanos != 0 ? channelStartTimeNanos : currentTimeNanos;
                try {
                    attemptWrite(key, channel, nowNanos);
                } catch (Exception e) {
                    sendFailed = true;
                    throw e;
                }

                /* cancel any defunct sockets */
                if (!key.isValid())
                    close(channel, CloseMode.GRACEFUL);

            } catch (Exception e) {
                String desc = channel.socketDescription();
                if (e instanceof IOException) {
                    log.debug("Connection with {} disconnected", desc, e);
                } else if (e instanceof AuthenticationException) {
                    boolean isReauthentication = channel.successfulAuthentications() > 0;
                    if (isReauthentication)
                        sensors.failedReauthentication.record();
                    else
                        sensors.failedAuthentication.record();
                    String exceptionMessage = e.getMessage();
                    if (e instanceof DelayedResponseAuthenticationException)
                        exceptionMessage = e.getCause().getMessage();
                    log.info("Failed {}authentication with {} ({})", isReauthentication ? "re-" : "",
                        desc, exceptionMessage);
                } else {
                    log.warn("Unexpected error from {}; closing connection", desc, e);
                }

                if (e instanceof DelayedResponseAuthenticationException)
                    maybeDelayCloseOnAuthenticationFailure(channel);
                else
                    close(channel, sendFailed ? CloseMode.NOTIFY_ONLY : CloseMode.GRACEFUL);
            } finally {
                maybeRecordTimePerConnection(channel, channelStartTimeNanos);
            }
        }
    }

    private void attemptWrite(SelectionKey key, KafkaChannel channel, long nowNanos) throws IOException {
        if (channel.hasSend()
                && channel.ready()
                && key.isWritable()
                && !channel.maybeBeginClientReauthentication(() -> nowNanos)) {
            write(channel);
        }
    }

    // package-private for testing
    void write(KafkaChannel channel) throws IOException {
        String nodeId = channel.id();
        long bytesSent = channel.write();
        Send send = channel.maybeCompleteSend();
        // We may complete the send with bytesSent < 1 if `TransportLayer.hasPendingWrites` was true and `channel.write()`
        // caused the pending writes to be written to the socket channel buffer
        if (bytesSent > 0 || send != null) {
            long currentTimeMs = time.milliseconds();
            if (bytesSent > 0)
                this.sensors.recordBytesSent(nodeId, bytesSent, currentTimeMs);
            if (send != null) {
                this.completedSends.add(send);
                this.sensors.recordCompletedSend(nodeId, send.size(), currentTimeMs);
            }
        }
    }

    private Collection<SelectionKey> determineHandlingOrder(Set<SelectionKey> selectionKeys) {
        //it is possible that the iteration order over selectionKeys is the same every invocation.
        //this may cause starvation of reads when memory is low. to address this we shuffle the keys if memory is low.
        if (!outOfMemory && memoryPool.availableMemory() < lowMemThreshold) {
            List<SelectionKey> shuffledKeys = new ArrayList<>(selectionKeys);
            Collections.shuffle(shuffledKeys);
            return shuffledKeys;
        } else {
            return selectionKeys;
        }
    }

    private void attemptRead(KafkaChannel channel) throws IOException {
        String nodeId = channel.id();

        long bytesReceived = channel.read();
        if (bytesReceived != 0) {
            long currentTimeMs = time.milliseconds();
            sensors.recordBytesReceived(nodeId, bytesReceived, currentTimeMs);
            madeReadProgressLastPoll = true;

            NetworkReceive receive = channel.maybeCompleteReceive();
            if (receive != null) {
                addToCompletedReceives(channel, receive, currentTimeMs);
            }
        }
        if (channel.isMuted()) {
            outOfMemory = true; //channel has muted itself due to memory pressure.
        } else {
            madeReadProgressLastPoll = true;
        }
    }

    private boolean maybeReadFromClosingChannel(KafkaChannel channel) {
        boolean hasPending;
        if (channel.state().state() != ChannelState.State.READY)
            hasPending = false;
        else if (explicitlyMutedChannels.contains(channel) || hasCompletedReceive(channel))
            hasPending = true;
        else {
            try {
                attemptRead(channel);
                hasPending = hasCompletedReceive(channel);
            } catch (Exception e) {
                log.trace("Read from closing channel failed, ignoring exception", e);
                hasPending = false;
            }
        }
        return hasPending;
    }

    // Record time spent in pollSelectionKeys for channel (moved into a method to keep checkstyle happy)
    private void maybeRecordTimePerConnection(KafkaChannel channel, long startTimeNanos) {
        if (recordTimePerConnection)
            channel.addNetworkThreadTimeNanos(time.nanoseconds() - startTimeNanos);
    }

    @Override
    public List<Send> completedSends() {
        return this.completedSends;
    }

    @Override
    public Collection<NetworkReceive> completedReceives() {
        return this.completedReceives.values();
    }

    @Override
    public Map<String, ChannelState> disconnected() {
        return this.disconnected;
    }

    @Override
    public List<String> connected() {
        return this.connected;
    }

    @Override
    public void mute(String id) {
        KafkaChannel channel = openOrClosingChannelOrFail(id);
        mute(channel);
    }

    private void mute(KafkaChannel channel) {
        channel.mute();
        explicitlyMutedChannels.add(channel);
    }

    @Override
    public void unmute(String id) {
        KafkaChannel channel = openOrClosingChannelOrFail(id);
        unmute(channel);
    }

    private void unmute(KafkaChannel channel) {
        // Remove the channel from explicitlyMutedChannels only if the channel has been actually unmuted.
        if (channel.maybeUnmute()) {
            explicitlyMutedChannels.remove(channel);
        }
    }

    @Override
    public void muteAll() {
        for (KafkaChannel channel : this.channels.values())
            mute(channel);
    }

    @Override
    public void unmuteAll() {
        for (KafkaChannel channel : this.channels.values())
            unmute(channel);
    }

    // package-private for testing
    void completeDelayedChannelClose(long currentTimeNanos) {
        if (delayedClosingChannels == null)
            return;

        while (!delayedClosingChannels.isEmpty()) {
            DelayedAuthenticationFailureClose delayedClose = delayedClosingChannels.values().iterator().next();
            if (!delayedClose.tryClose(currentTimeNanos))
                break;
        }
    }

    private void maybeCloseOldestConnection(long currentTimeNanos) {
        if (idleExpiryManager == null)
            return;

        Map.Entry<String, Long> expiredConnection = idleExpiryManager.pollExpiredConnection(currentTimeNanos);
        if (expiredConnection != null) {
            String connectionId = expiredConnection.getKey();
            KafkaChannel channel = this.channels.get(connectionId);
            if (channel != null) {
                if (log.isTraceEnabled())
                    log.trace("About to close the idle connection from {} due to being idle for {} millis",
                            connectionId, (currentTimeNanos - expiredConnection.getValue()) / 1000 / 1000);
                channel.state(ChannelState.EXPIRED);
                close(channel, CloseMode.GRACEFUL);
            }
        }
    }

    /**
     * Clear the results from the prior poll
     */
    private void clear() {
        this.completedSends.clear();
        this.completedReceives.clear();
        this.connected.clear();
        this.disconnected.clear();

        // Remove closed channels after all their buffered receives have been processed or if a send was requested
        for (Iterator<Map.Entry<String, KafkaChannel>> it = closingChannels.entrySet().iterator(); it.hasNext(); ) {
            KafkaChannel channel = it.next().getValue();
            boolean sendFailed = failedSends.remove(channel.id());
            boolean hasPending = false;
            if (!sendFailed)
                hasPending = maybeReadFromClosingChannel(channel);
            if (!hasPending || sendFailed) {
                doClose(channel, true);
                it.remove();
            }
        }

        for (String channel : this.failedSends)
            this.disconnected.put(channel, ChannelState.FAILED_SEND);
        this.failedSends.clear();
        this.madeReadProgressLastPoll = false;
    }

    /**
     * Check for data, waiting up to the given timeout.
     *
     * @param timeoutMs Length of time to wait, in milliseconds, which must be non-negative
     * @return The number of keys ready
     */
    private int select(long timeoutMs) throws IOException {
        if (timeoutMs < 0L)
            throw new IllegalArgumentException("timeout should be >= 0");

        if (timeoutMs == 0L)
            return this.nioSelector.selectNow();
        else
            return this.nioSelector.select(timeoutMs);
    }

    /**
     * Close the connection identified by the given id
     */
    public void close(String id) {
        KafkaChannel channel = this.channels.get(id);
        if (channel != null) {
            // There is no disconnect notification for local close, but updating
            // channel state here anyway to avoid confusion.
            channel.state(ChannelState.LOCAL_CLOSE);
            close(channel, CloseMode.DISCARD_NO_NOTIFY);
        } else {
            KafkaChannel closingChannel = this.closingChannels.remove(id);
            // Close any closing channel, leave the channel in the state in which closing was triggered
            if (closingChannel != null)
                doClose(closingChannel, false);
        }
    }

    private void maybeDelayCloseOnAuthenticationFailure(KafkaChannel channel) {
        DelayedAuthenticationFailureClose delayedClose = new DelayedAuthenticationFailureClose(channel, failedAuthenticationDelayMs);
        if (delayedClosingChannels != null)
            delayedClosingChannels.put(channel.id(), delayedClose);
        else
            delayedClose.closeNow();
    }

    private void handleCloseOnAuthenticationFailure(KafkaChannel channel) {
        try {
            channel.completeCloseOnAuthenticationFailure();
        } catch (Exception e) {
            log.error("Exception handling close on authentication failure node {}", channel.id(), e);
        } finally {
            close(channel, CloseMode.GRACEFUL);
        }
    }

    /**
     * Begin closing this connection.
     * If 'closeMode' is `CloseMode.GRACEFUL`, the channel is disconnected here, but outstanding receives
     * are processed. The channel is closed when there are no outstanding receives or if a send is
     * requested. For other values of `closeMode`, outstanding receives are discarded and the channel
     * is closed immediately.
     *
     * The channel will be added to disconnect list when it is actually closed if `closeMode.notifyDisconnect`
     * is true.
     */
    private void close(KafkaChannel channel, CloseMode closeMode) {
        channel.disconnect();

        // Ensure that `connected` does not have closed channels. This could happen if `prepare` throws an exception
        // in the `poll` invocation when `finishConnect` succeeds
        connected.remove(channel.id());

        // Keep track of closed channels with pending receives so that all received records
        // may be processed. For example, when producer with acks=0 sends some records and
        // closes its connections, a single poll() in the broker may receive records and
        // handle close(). When the remote end closes its connection, the channel is retained until
        // a send fails or all outstanding receives are processed. Mute state of disconnected channels
        // are tracked to ensure that requests are processed one-by-one by the broker to preserve ordering.
        if (closeMode == CloseMode.GRACEFUL && maybeReadFromClosingChannel(channel)) {
            closingChannels.put(channel.id(), channel);
            log.debug("Tracking closing connection {} to process outstanding requests", channel.id());
        } else {
            doClose(channel, closeMode.notifyDisconnect);
        }
        this.channels.remove(channel.id());

        if (delayedClosingChannels != null)
            delayedClosingChannels.remove(channel.id());

        if (idleExpiryManager != null)
            idleExpiryManager.remove(channel.id());
    }

    private void doClose(KafkaChannel channel, boolean notifyDisconnect) {
        SelectionKey key = channel.selectionKey();
        try {
            immediatelyConnectedKeys.remove(key);
            keysWithBufferedRead.remove(key);
            channel.close();
        } catch (IOException e) {
            log.error("Exception closing connection to node {}:", channel.id(), e);
        } finally {
            key.cancel();
            key.attach(null);
        }

        this.sensors.connectionClosed.record();
        this.completedReceives.remove(channel);
        this.explicitlyMutedChannels.remove(channel);
        if (notifyDisconnect)
            this.disconnected.put(channel.id(), channel.state());
    }

    /**
     * check if channel is ready
     */
    @Override
    public boolean isChannelReady(String id) {
        KafkaChannel channel = this.channels.get(id);
        return channel != null && channel.ready();
    }

    private KafkaChannel openOrClosingChannelOrFail(String id) {
        KafkaChannel channel = this.channels.get(id);
        if (channel == null)
            channel = this.closingChannels.get(id);
        if (channel == null)
            throw new IllegalStateException("Attempt to retrieve channel for which there is no connection. Connection id " + id + " existing connections " + channels.keySet());
        return channel;
    }

    /**
     * Return the selector channels.
     */
    public List<KafkaChannel> channels() {
        return new ArrayList<>(channels.values());
    }

    /**
     * Return the channel associated with this connection or `null` if there is no channel associated with the
     * connection.
     */
    public KafkaChannel channel(String id) {
        return this.channels.get(id);
    }

    /**
     * Return the channel with the specified id if it was disconnected, but not yet closed
     * since there are outstanding messages to be processed.
     */
    public KafkaChannel closingChannel(String id) {
        return closingChannels.get(id);
    }

    /**
     * Returns the lowest priority channel chosen using the following sequence:
     *   1) If one or more channels are in closing state, return any one of them
     *   2) If idle expiry manager is enabled, return the least recently updated channel
     *   3) Otherwise return any of the channels
     *
     * This method is used to close a channel to accommodate a new channel on the inter-broker listener
     * when broker-wide `max.connections` limit is enabled.
     */
    public KafkaChannel lowestPriorityChannel() {
        KafkaChannel channel = null;
        if (!closingChannels.isEmpty()) {
            channel = closingChannels.values().iterator().next();
        } else if (idleExpiryManager != null && !idleExpiryManager.lruConnections.isEmpty()) {
            String channelId = idleExpiryManager.lruConnections.keySet().iterator().next();
            channel = channel(channelId);
        } else if (!channels.isEmpty()) {
            channel = channels.values().iterator().next();
        }
        return channel;
    }

    /**
     * Get the channel associated with selectionKey
     */
    private KafkaChannel channel(SelectionKey key) {
        return (KafkaChannel) key.attachment();
    }

    /**
     * Check if given channel has a completed receive
     */
    private boolean hasCompletedReceive(KafkaChannel channel) {
        return completedReceives.containsKey(channel);
    }

    /**
     * adds a receive to completed receives
     */
    private void addToCompletedReceives(KafkaChannel channel, NetworkReceive networkReceive, long currentTimeMs) {
        if (hasCompletedReceive(channel))
            throw new IllegalStateException("Attempting to add second completed receive to channel " + channel.id());

        this.completedReceives.put(channel, networkReceive);
        sensors.recordCompletedReceive(channel.id(), networkReceive.size(), currentTimeMs);
    }

    // only for testing
    public Set<SelectionKey> keys() {
        return new HashSet<>(nioSelector.keys());
    }


    class SelectorChannelMetadataRegistry implements ChannelMetadataRegistry {
        private CipherInformation cipherInformation;
        private ClientInformation clientInformation;

<<<<<<< HEAD
    /**
     * checks if there are any staged receives and adds to completedReceives
     * TODO：将staged receives 转移到 completedReceives
     */
    private void addToCompletedReceives() {
        if (!this.stagedReceives.isEmpty()) {
            Iterator<Map.Entry<KafkaChannel, Deque<NetworkReceive>>> iter = this.stagedReceives.entrySet().iterator();
            while (iter.hasNext()) {
                Map.Entry<KafkaChannel, Deque<NetworkReceive>> entry = iter.next();
                KafkaChannel channel = entry.getKey();
                if (!explicitlyMutedChannels.contains(channel)) {
                    Deque<NetworkReceive> deque = entry.getValue();
                    addToCompletedReceives(channel, deque);
                    if (deque.isEmpty())
                        iter.remove();
                }
=======
        @Override
        public void registerCipherInformation(final CipherInformation cipherInformation) {
            if (this.cipherInformation != null) {
                if (this.cipherInformation.equals(cipherInformation))
                    return;
                sensors.connectionsByCipher.decrement(this.cipherInformation);
>>>>>>> 998f1520
            }

            this.cipherInformation = cipherInformation;
            sensors.connectionsByCipher.increment(cipherInformation);
        }

        @Override
        public CipherInformation cipherInformation() {
            return cipherInformation;
        }

        @Override
        public void registerClientInformation(final ClientInformation clientInformation) {
            if (this.clientInformation != null) {
                if (this.clientInformation.equals(clientInformation))
                    return;
                sensors.connectionsByClient.decrement(this.clientInformation);
            }

            this.clientInformation = clientInformation;
            sensors.connectionsByClient.increment(clientInformation);
        }

        @Override
        public ClientInformation clientInformation() {
            return clientInformation;
        }

        @Override
        public void close() {
            if (this.cipherInformation != null) {
                sensors.connectionsByCipher.decrement(this.cipherInformation);
                this.cipherInformation = null;
            }

            if (this.clientInformation != null) {
                sensors.connectionsByClient.decrement(this.clientInformation);
                this.clientInformation = null;
            }
        }
    }

    class SelectorMetrics implements AutoCloseable {
        private final Metrics metrics;
        private final String metricGrpPrefix;
        private final Map<String, String> metricTags;
        private final boolean metricsPerConnection;

        public final Sensor connectionClosed;
        public final Sensor connectionCreated;
        public final Sensor successfulAuthentication;
        public final Sensor successfulReauthentication;
        public final Sensor successfulAuthenticationNoReauth;
        public final Sensor reauthenticationLatency;
        public final Sensor failedAuthentication;
        public final Sensor failedReauthentication;
        public final Sensor bytesTransferred;
        public final Sensor bytesSent;
        public final Sensor requestsSent;
        public final Sensor bytesReceived;
        public final Sensor responsesReceived;
        public final Sensor selectTime;
        public final Sensor ioTime;
        public final IntGaugeSuite<CipherInformation> connectionsByCipher;
        public final IntGaugeSuite<ClientInformation> connectionsByClient;

        /* Names of metrics that are not registered through sensors */
        private final List<MetricName> topLevelMetricNames = new ArrayList<>();
        private final List<Sensor> sensors = new ArrayList<>();

        public SelectorMetrics(Metrics metrics, String metricGrpPrefix, Map<String, String> metricTags, boolean metricsPerConnection) {
            this.metrics = metrics;
            this.metricGrpPrefix = metricGrpPrefix;
            this.metricTags = metricTags;
            this.metricsPerConnection = metricsPerConnection;
            String metricGrpName = metricGrpPrefix + "-metrics";
            StringBuilder tagsSuffix = new StringBuilder();

            for (Map.Entry<String, String> tag: metricTags.entrySet()) {
                tagsSuffix.append(tag.getKey());
                tagsSuffix.append("-");
                tagsSuffix.append(tag.getValue());
            }

            this.connectionClosed = sensor("connections-closed:" + tagsSuffix);
            this.connectionClosed.add(createMeter(metrics, metricGrpName, metricTags,
                    "connection-close", "connections closed"));

            this.connectionCreated = sensor("connections-created:" + tagsSuffix);
            this.connectionCreated.add(createMeter(metrics, metricGrpName, metricTags,
                    "connection-creation", "new connections established"));

            this.successfulAuthentication = sensor("successful-authentication:" + tagsSuffix);
            this.successfulAuthentication.add(createMeter(metrics, metricGrpName, metricTags,
                    "successful-authentication", "connections with successful authentication"));

            this.successfulReauthentication = sensor("successful-reauthentication:" + tagsSuffix);
            this.successfulReauthentication.add(createMeter(metrics, metricGrpName, metricTags,
                    "successful-reauthentication", "successful re-authentication of connections"));

            this.successfulAuthenticationNoReauth = sensor("successful-authentication-no-reauth:" + tagsSuffix);
            MetricName successfulAuthenticationNoReauthMetricName = metrics.metricName(
                    "successful-authentication-no-reauth-total", metricGrpName,
                    "The total number of connections with successful authentication where the client does not support re-authentication",
                    metricTags);
            this.successfulAuthenticationNoReauth.add(successfulAuthenticationNoReauthMetricName, new CumulativeSum());

            this.failedAuthentication = sensor("failed-authentication:" + tagsSuffix);
            this.failedAuthentication.add(createMeter(metrics, metricGrpName, metricTags,
                    "failed-authentication", "connections with failed authentication"));

            this.failedReauthentication = sensor("failed-reauthentication:" + tagsSuffix);
            this.failedReauthentication.add(createMeter(metrics, metricGrpName, metricTags,
                    "failed-reauthentication", "failed re-authentication of connections"));

            this.reauthenticationLatency = sensor("reauthentication-latency:" + tagsSuffix);
            MetricName reauthenticationLatencyMaxMetricName = metrics.metricName("reauthentication-latency-max",
                    metricGrpName, "The max latency observed due to re-authentication",
                    metricTags);
            this.reauthenticationLatency.add(reauthenticationLatencyMaxMetricName, new Max());
            MetricName reauthenticationLatencyAvgMetricName = metrics.metricName("reauthentication-latency-avg",
                    metricGrpName, "The average latency observed due to re-authentication",
                    metricTags);
            this.reauthenticationLatency.add(reauthenticationLatencyAvgMetricName, new Avg());

            this.bytesTransferred = sensor("bytes-sent-received:" + tagsSuffix);
            bytesTransferred.add(createMeter(metrics, metricGrpName, metricTags, new WindowedCount(),
                    "network-io", "network operations (reads or writes) on all connections"));

            this.bytesSent = sensor("bytes-sent:" + tagsSuffix, bytesTransferred);
            this.bytesSent.add(createMeter(metrics, metricGrpName, metricTags,
                    "outgoing-byte", "outgoing bytes sent to all servers"));

            this.requestsSent = sensor("requests-sent:" + tagsSuffix);
            this.requestsSent.add(createMeter(metrics, metricGrpName, metricTags, new WindowedCount(),
                    "request", "requests sent"));
            MetricName metricName = metrics.metricName("request-size-avg", metricGrpName, "The average size of requests sent.", metricTags);
            this.requestsSent.add(metricName, new Avg());
            metricName = metrics.metricName("request-size-max", metricGrpName, "The maximum size of any request sent.", metricTags);
            this.requestsSent.add(metricName, new Max());

            this.bytesReceived = sensor("bytes-received:" + tagsSuffix, bytesTransferred);
            this.bytesReceived.add(createMeter(metrics, metricGrpName, metricTags,
                    "incoming-byte", "bytes read off all sockets"));

            this.responsesReceived = sensor("responses-received:" + tagsSuffix);
            this.responsesReceived.add(createMeter(metrics, metricGrpName, metricTags,
                    new WindowedCount(), "response", "responses received"));

            this.selectTime = sensor("select-time:" + tagsSuffix);
            this.selectTime.add(createMeter(metrics, metricGrpName, metricTags,
                    new WindowedCount(), "select", "times the I/O layer checked for new I/O to perform"));
            metricName = metrics.metricName("io-wait-time-ns-avg", metricGrpName, "The average length of time the I/O thread spent waiting for a socket ready for reads or writes in nanoseconds.", metricTags);
            this.selectTime.add(metricName, new Avg());
            this.selectTime.add(createIOThreadRatioMeter(metrics, metricGrpName, metricTags, "io-wait", "waiting"));

            this.ioTime = sensor("io-time:" + tagsSuffix);
            metricName = metrics.metricName("io-time-ns-avg", metricGrpName, "The average length of time for I/O per select call in nanoseconds.", metricTags);
            this.ioTime.add(metricName, new Avg());
            this.ioTime.add(createIOThreadRatioMeter(metrics, metricGrpName, metricTags, "io", "doing I/O"));

            this.connectionsByCipher = new IntGaugeSuite<>(log, "sslCiphers", metrics,
                cipherInformation -> {
                    Map<String, String> tags = new LinkedHashMap<>();
                    tags.put("cipher", cipherInformation.cipher());
                    tags.put("protocol", cipherInformation.protocol());
                    tags.putAll(metricTags);
                    return metrics.metricName("connections", metricGrpName, "The number of connections with this SSL cipher and protocol.", tags);
                }, 100);

            this.connectionsByClient = new IntGaugeSuite<>(log, "clients", metrics,
                clientInformation -> {
                    Map<String, String> tags = new LinkedHashMap<>();
                    tags.put("clientSoftwareName", clientInformation.softwareName());
                    tags.put("clientSoftwareVersion", clientInformation.softwareVersion());
                    tags.putAll(metricTags);
                    return metrics.metricName("connections", metricGrpName, "The number of connections with this client and version.", tags);
                }, 100);

            metricName = metrics.metricName("connection-count", metricGrpName, "The current number of active connections.", metricTags);
            topLevelMetricNames.add(metricName);
            this.metrics.addMetric(metricName, (config, now) -> channels.size());
        }

        private Meter createMeter(Metrics metrics, String groupName, Map<String, String> metricTags,
                SampledStat stat, String baseName, String descriptiveName) {
            MetricName rateMetricName = metrics.metricName(baseName + "-rate", groupName,
                            String.format("The number of %s per second", descriptiveName), metricTags);
            MetricName totalMetricName = metrics.metricName(baseName + "-total", groupName,
                            String.format("The total number of %s", descriptiveName), metricTags);
            if (stat == null)
                return new Meter(rateMetricName, totalMetricName);
            else
                return new Meter(stat, rateMetricName, totalMetricName);
        }

        private Meter createMeter(Metrics metrics, String groupName,  Map<String, String> metricTags,
                String baseName, String descriptiveName) {
            return createMeter(metrics, groupName, metricTags, null, baseName, descriptiveName);
        }

        private Meter createIOThreadRatioMeter(Metrics metrics, String groupName,  Map<String, String> metricTags,
                String baseName, String action) {
            MetricName rateMetricName = metrics.metricName(baseName + "-ratio", groupName,
                    String.format("The fraction of time the I/O thread spent %s", action), metricTags);
            MetricName totalMetricName = metrics.metricName(baseName + "time-total", groupName,
                    String.format("The total time the I/O thread spent %s", action), metricTags);
            return new Meter(TimeUnit.NANOSECONDS, rateMetricName, totalMetricName);
        }

        private Sensor sensor(String name, Sensor... parents) {
            Sensor sensor = metrics.sensor(name, parents);
            sensors.add(sensor);
            return sensor;
        }

        public void maybeRegisterConnectionMetrics(String connectionId) {
            if (!connectionId.isEmpty() && metricsPerConnection) {
                // if one sensor of the metrics has been registered for the connection,
                // then all other sensors should have been registered; and vice versa
                String nodeRequestName = "node-" + connectionId + ".requests-sent";
                Sensor nodeRequest = this.metrics.getSensor(nodeRequestName);
                if (nodeRequest == null) {
                    String metricGrpName = metricGrpPrefix + "-node-metrics";
                    Map<String, String> tags = new LinkedHashMap<>(metricTags);
                    tags.put("node-id", "node-" + connectionId);

                    nodeRequest = sensor(nodeRequestName);
                    nodeRequest.add(createMeter(metrics, metricGrpName, tags, new WindowedCount(), "request", "requests sent"));
                    MetricName metricName = metrics.metricName("request-size-avg", metricGrpName, "The average size of requests sent.", tags);
                    nodeRequest.add(metricName, new Avg());
                    metricName = metrics.metricName("request-size-max", metricGrpName, "The maximum size of any request sent.", tags);
                    nodeRequest.add(metricName, new Max());

                    String bytesSentName = "node-" + connectionId + ".bytes-sent";
                    Sensor bytesSent = sensor(bytesSentName);
                    bytesSent.add(createMeter(metrics, metricGrpName, tags, "outgoing-byte", "outgoing bytes"));

                    String nodeResponseName = "node-" + connectionId + ".responses-received";
                    Sensor nodeResponse = sensor(nodeResponseName);
                    nodeResponse.add(createMeter(metrics, metricGrpName, tags, new WindowedCount(), "response", "responses received"));

                    String bytesReceivedName = "node-" + connectionId + ".bytes-received";
                    Sensor bytesReceive = sensor(bytesReceivedName);
                    bytesReceive.add(createMeter(metrics, metricGrpName, tags, "incoming-byte", "incoming bytes"));

                    String nodeTimeName = "node-" + connectionId + ".latency";
                    Sensor nodeRequestTime = sensor(nodeTimeName);
                    metricName = metrics.metricName("request-latency-avg", metricGrpName, tags);
                    nodeRequestTime.add(metricName, new Avg());
                    metricName = metrics.metricName("request-latency-max", metricGrpName, tags);
                    nodeRequestTime.add(metricName, new Max());
                }
            }
        }

        public void recordBytesSent(String connectionId, long bytes, long currentTimeMs) {
            this.bytesSent.record(bytes, currentTimeMs);
            if (!connectionId.isEmpty()) {
                String bytesSentName = "node-" + connectionId + ".bytes-sent";
                Sensor bytesSent = this.metrics.getSensor(bytesSentName);
                if (bytesSent != null)
                    bytesSent.record(bytes, currentTimeMs);
            }
        }

        public void recordCompletedSend(String connectionId, long totalBytes, long currentTimeMs) {
            requestsSent.record(totalBytes, currentTimeMs);
            if (!connectionId.isEmpty()) {
                String nodeRequestName = "node-" + connectionId + ".requests-sent";
                Sensor nodeRequest = this.metrics.getSensor(nodeRequestName);
                if (nodeRequest != null)
                    nodeRequest.record(totalBytes, currentTimeMs);
            }
        }

        public void recordBytesReceived(String connectionId, long bytes, long currentTimeMs) {
            this.bytesReceived.record(bytes, currentTimeMs);
            if (!connectionId.isEmpty()) {
                String bytesReceivedName = "node-" + connectionId + ".bytes-received";
                Sensor bytesReceived = this.metrics.getSensor(bytesReceivedName);
                if (bytesReceived != null)
                    bytesReceived.record(bytes, currentTimeMs);
            }
        }

        public void recordCompletedReceive(String connectionId, long totalBytes, long currentTimeMs) {
            responsesReceived.record(totalBytes, currentTimeMs);
            if (!connectionId.isEmpty()) {
                String nodeRequestName = "node-" + connectionId + ".responses-received";
                Sensor nodeRequest = this.metrics.getSensor(nodeRequestName);
                if (nodeRequest != null)
                    nodeRequest.record(totalBytes, currentTimeMs);
            }
        }

        public void close() {
            for (MetricName metricName : topLevelMetricNames)
                metrics.removeMetric(metricName);
            for (Sensor sensor : sensors)
                metrics.removeSensor(sensor.name());
            connectionsByCipher.close();
            connectionsByClient.close();
        }
    }

    /**
     * Encapsulate a channel that must be closed after a specific delay has elapsed due to authentication failure.
     */
    private class DelayedAuthenticationFailureClose {
        private final KafkaChannel channel;
        private final long endTimeNanos;
        private boolean closed;

        /**
         * @param channel The channel whose close is being delayed
         * @param delayMs The amount of time by which the operation should be delayed
         */
        public DelayedAuthenticationFailureClose(KafkaChannel channel, int delayMs) {
            this.channel = channel;
            this.endTimeNanos = time.nanoseconds() + (delayMs * 1000L * 1000L);
            this.closed = false;
        }

        /**
         * Try to close this channel if the delay has expired.
         * @param currentTimeNanos The current time
         * @return True if the delay has expired and the channel was closed; false otherwise
         */
        public final boolean tryClose(long currentTimeNanos) {
            if (endTimeNanos <= currentTimeNanos)
                closeNow();
            return closed;
        }

        /**
         * Close the channel now, regardless of whether the delay has expired or not.
         */
        public final void closeNow() {
            if (closed)
                throw new IllegalStateException("Attempt to close a channel that has already been closed");
            handleCloseOnAuthenticationFailure(channel);
            closed = true;
        }
    }

    // helper class for tracking least recently used connections to enable idle connection closing
    private static class IdleExpiryManager {
        private final Map<String, Long> lruConnections;
        private final long connectionsMaxIdleNanos;
        private long nextIdleCloseCheckTime;

        public IdleExpiryManager(Time time, long connectionsMaxIdleMs) {
            this.connectionsMaxIdleNanos = connectionsMaxIdleMs * 1000 * 1000;
            // initial capacity and load factor are default, we set them explicitly because we want to set accessOrder = true
            this.lruConnections = new LinkedHashMap<>(16, .75F, true);
            this.nextIdleCloseCheckTime = time.nanoseconds() + this.connectionsMaxIdleNanos;
        }

        public void update(String connectionId, long currentTimeNanos) {
            lruConnections.put(connectionId, currentTimeNanos);
        }

        public Map.Entry<String, Long> pollExpiredConnection(long currentTimeNanos) {
            if (currentTimeNanos <= nextIdleCloseCheckTime)
                return null;

            if (lruConnections.isEmpty()) {
                nextIdleCloseCheckTime = currentTimeNanos + connectionsMaxIdleNanos;
                return null;
            }

            Map.Entry<String, Long> oldestConnectionEntry = lruConnections.entrySet().iterator().next();
            Long connectionLastActiveTime = oldestConnectionEntry.getValue();
            nextIdleCloseCheckTime = connectionLastActiveTime + connectionsMaxIdleNanos;

            if (currentTimeNanos > nextIdleCloseCheckTime)
                return oldestConnectionEntry;
            else
                return null;
        }

        public void remove(String connectionId) {
            lruConnections.remove(connectionId);
        }
    }

    //package-private for testing
    boolean isOutOfMemory() {
        return outOfMemory;
    }

    //package-private for testing
    boolean isMadeReadProgressLastPoll() {
        return madeReadProgressLastPoll;
    }

    // package-private for testing
    Map<?, ?> delayedClosingChannels() {
        return delayedClosingChannels;
    }
}<|MERGE_RESOLUTION|>--- conflicted
+++ resolved
@@ -111,15 +111,12 @@
     private boolean outOfMemory;
     // 完整的Send对象
     private final List<Send> completedSends;
-<<<<<<< HEAD
     // 完整的NetworkReceive对象
-    private final List<NetworkReceive> completedReceives;
+    private final LinkedHashMap<KafkaChannel, NetworkReceive> completedReceives;
     // 未尽的NetworkReceive
     private final Map<KafkaChannel, Deque<NetworkReceive>> stagedReceives;
     //
-=======
-    private final LinkedHashMap<KafkaChannel, NetworkReceive> completedReceives;
->>>>>>> 998f1520
+
     private final Set<SelectionKey> immediatelyConnectedKeys;
     private final Map<String, KafkaChannel> closingChannels;
     private Set<SelectionKey> keysWithBufferedRead;
@@ -1068,31 +1065,12 @@
         private CipherInformation cipherInformation;
         private ClientInformation clientInformation;
 
-<<<<<<< HEAD
-    /**
-     * checks if there are any staged receives and adds to completedReceives
-     * TODO：将staged receives 转移到 completedReceives
-     */
-    private void addToCompletedReceives() {
-        if (!this.stagedReceives.isEmpty()) {
-            Iterator<Map.Entry<KafkaChannel, Deque<NetworkReceive>>> iter = this.stagedReceives.entrySet().iterator();
-            while (iter.hasNext()) {
-                Map.Entry<KafkaChannel, Deque<NetworkReceive>> entry = iter.next();
-                KafkaChannel channel = entry.getKey();
-                if (!explicitlyMutedChannels.contains(channel)) {
-                    Deque<NetworkReceive> deque = entry.getValue();
-                    addToCompletedReceives(channel, deque);
-                    if (deque.isEmpty())
-                        iter.remove();
-                }
-=======
         @Override
         public void registerCipherInformation(final CipherInformation cipherInformation) {
             if (this.cipherInformation != null) {
                 if (this.cipherInformation.equals(cipherInformation))
                     return;
                 sensors.connectionsByCipher.decrement(this.cipherInformation);
->>>>>>> 998f1520
             }
 
             this.cipherInformation = cipherInformation;
