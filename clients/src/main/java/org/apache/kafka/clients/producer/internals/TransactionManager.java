--- conflicted
+++ resolved
@@ -476,12 +476,8 @@
      * would not have any way of knowing this happened. So for the transactional producer, it's best to return the
      * produce error to the user and let them abort the transaction and close the producer explicitly.
      */
-<<<<<<< HEAD
-    synchronized void resetProducerId() {
+    synchronized void resetIdempotentProducerId() {
         // 事务中不能重置
-=======
-    synchronized void resetIdempotentProducerId() {
->>>>>>> 998f1520
         if (isTransactional())
             throw new IllegalStateException("Cannot reset producer state for a transactional producer. " +
                     "You must either abort the ongoing transaction or reinitialize the transactional producer instead");
