--- conflicted
+++ resolved
@@ -307,19 +307,9 @@
     void runOnce() {
         if (transactionManager != null) {
             try {
-<<<<<<< HEAD
-                // TODO：事务部分比较复杂，以后再看
-                transactionManager.resetProducerIdIfNeeded();
-
-                if (!transactionManager.isTransactional()) {
-                    // this is an idempotent producer, so make sure we have a producer id
-                    maybeWaitForProducerId();
-                } else if (transactionManager.hasUnresolvedSequences() && !transactionManager.hasFatalError()) {
-=======
                 if (transactionManager.isTransactional()
                         && transactionManager.hasUnresolvedSequences()
                         && !transactionManager.hasFatalError()) {
->>>>>>> 998f1520
                     transactionManager.transitionToFatalError(
                             new KafkaException("The client hasn't received acknowledgment for " +
                                     "some previously sent messages and can no longer retry them. It isn't safe to continue."));
@@ -332,11 +322,6 @@
                         maybeAbortBatches(lastError);
                     client.poll(retryBackoffMs, time.milliseconds());
                     return;
-<<<<<<< HEAD
-                } else if (transactionManager.hasAbortableError()) {
-                    // 事务Abort，则清理积压的批
-                    accumulator.abortUndrainedBatches(transactionManager.lastError());
-=======
                 }
 
                 // Check whether we need a new producerId. If so, we will enqueue an InitProducerId
@@ -345,7 +330,6 @@
 
                 if (maybeSendAndPollTransactionalRequest()) {
                     return;
->>>>>>> 998f1520
                 }
             } catch (AuthenticationException e) {
                 // This is already logged as error, but propagated here to perform any clean ups.
